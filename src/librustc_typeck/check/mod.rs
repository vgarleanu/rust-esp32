--- conflicted
+++ resolved
@@ -2379,97 +2379,6 @@
     }
 }
 
-<<<<<<< HEAD
-=======
-/// Checks for a `Slice` (or `SliceMut`) impl at the relevant level of autoderef. If it finds one,
-/// installs method info and returns type of method (else None).
-fn try_overloaded_slice_step<'a, 'tcx>(fcx: &FnCtxt<'a, 'tcx>,
-                                       method_call: MethodCall,
-                                       expr: &ast::Expr,
-                                       base_expr: &ast::Expr,
-                                       base_ty: Ty<'tcx>, // autoderef'd type
-                                       autoderefref: ty::AutoDerefRef<'tcx>,
-                                       lvalue_pref: LvaluePreference,
-                                       start_expr: &Option<P<ast::Expr>>,
-                                       end_expr: &Option<P<ast::Expr>>)
-                                       -> Option<(Ty<'tcx>, /* index type */
-                                                  Ty<'tcx>)> /* return type */
-{
-    let input_ty = fcx.infcx().next_ty_var();
-    let return_ty = fcx.infcx().next_ty_var();
-
-    let method = match lvalue_pref {
-        PreferMutLvalue => {
-            // Try `SliceMut` first, if preferred.
-            match fcx.tcx().lang_items.slice_mut_trait() {
-                Some(trait_did) => {
-                    let method_name = match (start_expr, end_expr) {
-                        (&Some(_), &Some(_)) => "slice_or_fail_mut",
-                        (&Some(_), &None) => "slice_from_or_fail_mut",
-                        (&None, &Some(_)) => "slice_to_or_fail_mut",
-                        (&None, &None) => "as_mut_slice_",
-                    };
-
-                    method::lookup_in_trait_adjusted(fcx,
-                                                     expr.span,
-                                                     Some(&*base_expr),
-                                                     token::intern(method_name),
-                                                     trait_did,
-                                                     autoderefref,
-                                                     base_ty,
-                                                     Some(vec![input_ty, return_ty]))
-                }
-                _ => None,
-            }
-        }
-        NoPreference => {
-            // Otherwise, fall back to `Slice`.
-            match fcx.tcx().lang_items.slice_trait() {
-                Some(trait_did) => {
-                    let method_name = match (start_expr, end_expr) {
-                        (&Some(_), &Some(_)) => "slice_or_fail",
-                        (&Some(_), &None) => "slice_from_or_fail",
-                        (&None, &Some(_)) => "slice_to_or_fail",
-                        (&None, &None) => "as_slice_",
-                    };
-
-                    method::lookup_in_trait_adjusted(fcx,
-                                                     expr.span,
-                                                     Some(&*base_expr),
-                                                     token::intern(method_name),
-                                                     trait_did,
-                                                     autoderefref,
-                                                     base_ty,
-                                                     Some(vec![input_ty, return_ty]))
-                }
-                _ => None,
-            }
-        }
-    };
-
-    // If some lookup succeeded, install method in table
-    method.map(|method| {
-        let method_ty = method.ty;
-        make_overloaded_lvalue_return_type(fcx, Some(method_call), Some(method));
-
-        let result_ty =
-            // invoked methods have LB regions instantiated
-            ty::assert_no_late_bound_regions(fcx.tcx(),
-                                             &ty::ty_fn_ret(method_ty));
-
-        let result_ty = match result_ty {
-            ty::FnConverging(result_ty) => result_ty,
-            ty::FnDiverging => {
-                fcx.tcx().sess.span_bug(expr.span,
-                "slice trait does not define a `!` return")
-            }
-        };
-
-        (input_ty, result_ty)
-    })
-}
-
->>>>>>> 2486d93e
 /// To type-check `base_expr[index_expr]`, we progressively autoderef (and otherwise adjust)
 /// `base_expr`, looking for a type which either supports builtin indexing or overloaded indexing.
 /// This loop implements one step in that search; the autoderef loop is implemented by
